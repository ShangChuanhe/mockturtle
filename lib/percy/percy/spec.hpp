--- conflicted
+++ resolved
@@ -103,10 +103,7 @@
             std::vector<int> triv_functions; ///< Trivial outputs
             std::vector<int> synth_functions; ///< Nontrivial outputs
             std::vector<kitty::dynamic_truth_table> compiled_primitives; ///< Collection of concrete truth tables induced by primitives
-<<<<<<< HEAD
-=======
             std::vector<kitty::dynamic_truth_table> compiled_functions;
->>>>>>> bd80c577
 
         public:
             int fanin = 2; ///< The fanin of the Boolean chain steps
@@ -119,10 +116,7 @@
             uint64_t triv_flag; ///< Is 1 at index i if output i is constant zero or one or a projection.
             int nr_triv; ///< Number of trivial output functions
             int nr_nontriv; ///< Number of non-trivial output functions
-<<<<<<< HEAD
             int nr_rand_tt_assigns;
-=======
->>>>>>> bd80c577
 
             bool add_nontriv_clauses = true; ///< Symmetry break: do not allow trivial operators
             bool add_alonce_clauses = true; ///< Symmetry break: all steps must be used at least once
@@ -132,14 +126,11 @@
             bool add_symvar_clauses = true; ///< Symmetry break: impose order on symmetric variables
             bool add_lex_clauses = false; ///< Symmetry break: order step fanins lexicographically
 
-<<<<<<< HEAD
             bool add_fanout_clauses      = false; ///address implication logic fanout conflict problem
             
             bool add_spec_fanout_clauses = false; ///address implication logic fanout conflict problem
             int  pi_index;
 
-=======
->>>>>>> bd80c577
             /// Limit on the number of SAT conflicts. Zero means no limit.
             int conflict_limit = 0;
             
@@ -336,8 +327,6 @@
                 return synth_functions[i];
             }
 
-<<<<<<< HEAD
-=======
             void add_function( kitty::dynamic_truth_table const& tt )
             {
               /* a function is an internal function */
@@ -360,7 +349,6 @@
               return compiled_functions.at( index );
             }
 
->>>>>>> bd80c577
             void set_primitive(Primitive primitive)
             {
                 compiled_primitives.clear();
@@ -388,8 +376,6 @@
                 }
             }
 
-<<<<<<< HEAD
-=======
             void add_primitive( kitty::dynamic_truth_table const& tt )
             {
               if ( kitty::is_normal( tt ) )
@@ -402,7 +388,6 @@
               }
             }
 
->>>>>>> bd80c577
             bool is_primitive_set() const
             {
                 return compiled_primitives.size() > 0;
@@ -414,26 +399,17 @@
                 return compiled_primitives;
             }
 
-<<<<<<< HEAD
-=======
             const std::vector<kitty::dynamic_truth_table>&
             get_compiled_functions() const
             {
               return compiled_functions;
             }
 
->>>>>>> bd80c577
             void clear_primitive()
             {
                 compiled_primitives.clear();
             }
-<<<<<<< HEAD
-
-    };
-
-}
-=======
-    };
-
-}
->>>>>>> bd80c577
+
+    };
+
+}